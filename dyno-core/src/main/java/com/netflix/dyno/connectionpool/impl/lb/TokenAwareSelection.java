--- conflicted
+++ resolved
@@ -52,10 +52,15 @@
     private final BinarySearchTokenMapper tokenMapper;
 
     private final ConcurrentHashMap<Long, HostConnectionPool<CL>> tokenPools = new ConcurrentHashMap<Long, HostConnectionPool<CL>>();
+  
+  	public TokenAwareSelection() {
+		
+		    this(new Murmur1HashPartitioner());
+	  }
+        
+    public TokenAwareSelection(HashPartitioner hashPartitioner) {
 
-    public TokenAwareSelection() {
-
-        this.tokenMapper = new BinarySearchTokenMapper(new Murmur1HashPartitioner());
+        this.tokenMapper = new BinarySearchTokenMapper(hashPartitioner);
     }
 
     @Override
@@ -70,7 +75,7 @@
 
         }));
 
-        this.tokenMapper.initSearchMecahnism(hPools.keySet());
+        this.tokenMapper.initSearchMechanism(hPools.keySet());
     }
 
     /**
@@ -117,172 +122,58 @@
         return tokenPools.get(token);
     }
 
-<<<<<<< HEAD
-	private final BinarySearchTokenMapper tokenMapper;
-
-	private final ConcurrentHashMap<Long, HostConnectionPool<CL>> tokenPools = new ConcurrentHashMap<Long, HostConnectionPool<CL>>();
-	
-	public TokenAwareSelection() {
-		
-		this(new Murmur1HashPartitioner());
-	}
-        
-        public TokenAwareSelection(HashPartitioner hashPartitioner) {
-            
-                this.tokenMapper = new BinarySearchTokenMapper(hashPartitioner);
-        }
-
-	@Override
-	public void initWithHosts(Map<HostToken, HostConnectionPool<CL>> hPools) {
-		
-		tokenPools.putAll(CollectionUtils.transformMapKeys(hPools, new Transform<HostToken, Long>() {
-
-			@Override
-			public Long get(HostToken x) {
-				return x.getToken();
-			}
-			
-		}));
-
-		this.tokenMapper.initSearchMechanism(hPools.keySet());
-	}
-
-	@Override
-	public HostConnectionPool<CL> getPoolForOperation(BaseOperation<CL, ?> op) throws NoAvailableHostsException {
-		
-		String key = op.getKey();
-		HostToken hToken = this.getTokenForKey(key);
-		
-		HostConnectionPool<CL> hostPool = null;
-		if (hToken != null) {
-			hostPool = tokenPools.get(hToken.getToken());
-		}
-		
-		if (hostPool == null) {
-			throw new NoAvailableHostsException("Could not find host connection pool for key: " + key + ", hash: " +
-                    tokenMapper.hash(key));
-		}
-		
-		return hostPool;
-	}
-
-	@Override
-	public Map<HostConnectionPool<CL>,BaseOperation<CL,?>> getPoolsForOperationBatch(Collection<BaseOperation<CL, ?>> ops) throws NoAvailableHostsException {
-		throw new RuntimeException("Not Implemented");
-	}
-	
-	@Override
-	public List<HostConnectionPool<CL>> getOrderedHostPools() {
-		return new ArrayList<HostConnectionPool<CL>>(tokenPools.values());
-	}
-	
-	@Override
-	public HostConnectionPool<CL> getPoolForToken(Long token) {
-		return tokenPools.get(token);
-	}
-	
-	public List<HostConnectionPool<CL>> getPoolsForTokens(Long start, Long end) {
-		throw new RuntimeException("Not Implemented");
-	}
-=======
     public List<HostConnectionPool<CL>> getPoolsForTokens(Long start, Long end) {
         throw new RuntimeException("Not Implemented");
     }
->>>>>>> 5aaa8f33
 
-        @Override
-        public HostToken getTokenForKey(String key) throws UnsupportedOperationException {
-            Long keyHash = tokenMapper.hash(key);
-            return tokenMapper.getToken(keyHash);
-        }
+    @Override
+    public HostToken getTokenForKey(String key) throws UnsupportedOperationException {
+        Long keyHash = tokenMapper.hash(key);
+        return tokenMapper.getToken(keyHash);
+    }
 
-<<<<<<< HEAD
-        @Override
-	public boolean addHostPool(HostToken hostToken, HostConnectionPool<CL> hostPool) {
-		
-		HostConnectionPool<CL> prevPool = tokenPools.put(hostToken.getToken(), hostPool);
-		if (prevPool == null) {
-			tokenMapper.addHostToken(hostToken);
-			return true;
-		}  else {
-			return false;
-		}
-	}
-
-	@Override
-	public boolean removeHostPool(HostToken hostToken) {
-
-		HostConnectionPool<CL> prev = tokenPools.get(hostToken.getToken());
-		if (prev != null) {
-			tokenPools.remove(hostToken.getToken());
-			return true;
-		} else {
-			return false;
-		}
-	}
-
-	@Override
-	public boolean isTokenAware() {
-		return true;
-	}
-
-	@Override
-	public boolean isEmpty() {
-		return tokenPools.isEmpty();
-	}
-
-	public Long getKeyHash(String key) {
-		Long keyHash = tokenMapper.hash(key);
-		return keyHash;
-	}
-
-	@Override
-	public String toString() {
-		return "TokenAwareSelection: " + tokenMapper.toString();
-	}
-=======
     @Override
     public boolean addHostPool(HostToken hostToken, HostConnectionPool<CL> hostPool) {
 
-        HostConnectionPool<CL> prevPool = tokenPools.put(hostToken.getToken(), hostPool);
-        if (prevPool == null) {
-            tokenMapper.addHostToken(hostToken);
-            return true;
-        } else {
-            return false;
-        }
+      HostConnectionPool<CL> prevPool = tokenPools.put(hostToken.getToken(), hostPool);
+      if (prevPool == null) {
+        tokenMapper.addHostToken(hostToken);
+        return true;
+      }  else {
+        return false;
+      }
     }
 
     @Override
     public boolean removeHostPool(HostToken hostToken) {
 
-        HostConnectionPool<CL> prev = tokenPools.get(hostToken.getToken());
-        if (prev != null) {
-            tokenPools.remove(hostToken.getToken());
-            return true;
-        } else {
-            return false;
-        }
+      HostConnectionPool<CL> prev = tokenPools.get(hostToken.getToken());
+      if (prev != null) {
+        tokenPools.remove(hostToken.getToken());
+        return true;
+      } else {
+        return false;
+      }
     }
 
     @Override
     public boolean isTokenAware() {
-        return true;
+      return true;
     }
 
     @Override
     public boolean isEmpty() {
-        return tokenPools.isEmpty();
+      return tokenPools.isEmpty();
     }
 
     public Long getKeyHash(String key) {
-        Long keyHash = tokenMapper.hash(key);
-        return keyHash;
+      Long keyHash = tokenMapper.hash(key);
+      return keyHash;
     }
 
+    @Override
     public String toString() {
-        return "TokenAwareSelection: " + tokenMapper.toString();
+      return "TokenAwareSelection: " + tokenMapper.toString();
     }
 
->>>>>>> 5aaa8f33
 }