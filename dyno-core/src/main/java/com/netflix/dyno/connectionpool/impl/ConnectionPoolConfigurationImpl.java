/*******************************************************************************
 * Copyright 2011 Netflix
 * 
 * Licensed under the Apache License, Version 2.0 (the "License");
 * you may not use this file except in compliance with the License.
 * You may obtain a copy of the License at
 * 
 *   http://www.apache.org/licenses/LICENSE-2.0
 * 
 * Unless required by applicable law or agreed to in writing, software
 * distributed under the License is distributed on an "AS IS" BASIS,
 * WITHOUT WARRANTIES OR CONDITIONS OF ANY KIND, either express or implied.
 * See the License for the specific language governing permissions and
 * limitations under the License.
 ******************************************************************************/
package com.netflix.dyno.connectionpool.impl;

import java.util.ArrayList;
import java.util.List;

import com.netflix.dyno.connectionpool.ConnectionPoolConfiguration;
import com.netflix.dyno.connectionpool.ErrorRateMonitorConfig;
import com.netflix.dyno.connectionpool.HashPartitioner;
import com.netflix.dyno.connectionpool.HostSupplier;
import com.netflix.dyno.connectionpool.RetryPolicy;
import com.netflix.dyno.connectionpool.RetryPolicy.RetryPolicyFactory;
import com.netflix.dyno.connectionpool.TokenMapSupplier;
import com.netflix.dyno.connectionpool.impl.health.ErrorMonitor.ErrorMonitorFactory;
import com.netflix.dyno.connectionpool.impl.health.SimpleErrorMonitorImpl.SimpleErrorMonitorFactory;
import com.netflix.dyno.connectionpool.impl.utils.ConfigUtils;

public class ConnectionPoolConfigurationImpl implements ConnectionPoolConfiguration {
	
	// DEFAULTS 
	private static final int DEFAULT_MAX_CONNS_PER_HOST = 3;
	private static final int DEFAULT_MAX_TIMEOUT_WHEN_EXHAUSTED = 800;
	private static final int DEFAULT_MAX_FAILOVER_COUNT = 3; 
	private static final int DEFAULT_CONNECT_TIMEOUT = 3000; 
	private static final int DEFAULT_SOCKET_TIMEOUT = 12000; 
	private static final int DEFAULT_POOL_SHUTDOWN_DELAY = 60000; 
	private static final int DEFAULT_PING_FREQ_SECONDS = 30;
	private static final int DEFAULT_FLUSH_TIMINGS_FREQ_SECONDS = 300;
	private static final boolean DEFAULT_LOCAL_RACK_AFFINITY = true;
	private static final LoadBalancingStrategy DEFAULT_LB_STRATEGY = LoadBalancingStrategy.TokenAware;
	private static final CompressionStrategy DEFAULT_COMPRESSION_STRATEGY = CompressionStrategy.NONE;
    private static final String DEFAULT_CONFIG_PUBLISHER_ADDRESS = null;
    private static final boolean DEFAULT_FAIL_ON_STARTUP_IFNOHOSTS = true;
    private static final int DEFAULT_FAIL_ON_STARTUP_IFNOHOSTS_SECONDS = 60;
    private static final int DEFAULT_VALUE_COMPRESSION_THRESHOLD_BYTES = 5 * 1024; // By default, compression is OFF
	private static final boolean DEFAULT_IS_DUAL_WRITE_ENABLED = false;
    private static final int DEFAULT_DUAL_WRITE_PERCENTAGE = 0;

    private HostSupplier hostSupplier;
	private TokenMapSupplier tokenSupplier;
	private HostConnectionPoolFactory hostConnectionPoolFactory;
<<<<<<< HEAD
        private HashPartitioner hashPartitioner;
=======
	private String hashtag;

>>>>>>> 5aaa8f33
	private final String name;
	private int maxConnsPerHost = DEFAULT_MAX_CONNS_PER_HOST; 
	private int maxTimeoutWhenExhausted = DEFAULT_MAX_TIMEOUT_WHEN_EXHAUSTED; 
	private int maxFailoverCount = DEFAULT_MAX_FAILOVER_COUNT; 
	private int connectTimeout = DEFAULT_CONNECT_TIMEOUT; 
	private int socketTimeout = DEFAULT_SOCKET_TIMEOUT; 
	private int poolShutdownDelay = DEFAULT_POOL_SHUTDOWN_DELAY; 
	private int pingFrequencySeconds = DEFAULT_PING_FREQ_SECONDS;
	private int flushTimingsFrequencySeconds = DEFAULT_FLUSH_TIMINGS_FREQ_SECONDS;
	private boolean localZoneAffinity = DEFAULT_LOCAL_RACK_AFFINITY;
	private LoadBalancingStrategy lbStrategy = DEFAULT_LB_STRATEGY; 
	private String localRack;
	private String localDataCenter;
    private boolean failOnStartupIfNoHosts = DEFAULT_FAIL_ON_STARTUP_IFNOHOSTS;
    private int failOnStarupIfNoHostsSeconds = DEFAULT_FAIL_ON_STARTUP_IFNOHOSTS_SECONDS;
    private CompressionStrategy compressionStrategy = DEFAULT_COMPRESSION_STRATEGY;
	private int valueCompressionThreshold = DEFAULT_VALUE_COMPRESSION_THRESHOLD_BYTES;

	// Dual Write Settings
	private boolean isDualWriteEnabled = DEFAULT_IS_DUAL_WRITE_ENABLED;
    private String dualWriteClusterName = null;
    private int dualWritePercentage = DEFAULT_DUAL_WRITE_PERCENTAGE;


    private RetryPolicyFactory retryFactory = new RetryPolicyFactory() {

		@Override
		public RetryPolicy getRetryPolicy() {
			return new RunOnce();
		}
	};
	
	private ErrorMonitorFactory errorMonitorFactory = new SimpleErrorMonitorFactory();


    public ConnectionPoolConfigurationImpl(String name) {
		this.name = name;
		this.localRack = ConfigUtils.getLocalZone();
		this.localDataCenter = ConfigUtils.getDataCenter();
	}

	/**
	 * Copy constructor used to construct a new instance of this config with mostly the same values as the given
     * config.
     *
	 * @param config
     */
	public ConnectionPoolConfigurationImpl(ConnectionPoolConfigurationImpl config) {
	    this.name = config.getName() + "_shadow";

        this.compressionStrategy = config.getCompressionStrategy();
        this.valueCompressionThreshold = config.getValueCompressionThreshold();
        this.connectTimeout = config.getConnectTimeout();
        this.failOnStartupIfNoHosts = config.getFailOnStartupIfNoHosts();
        this.lbStrategy = config.getLoadBalancingStrategy();
        this.localDataCenter = config.getLocalDataCenter();
        this.localRack = config.getLocalRack();
        this.localZoneAffinity = config.localZoneAffinity;
        this.maxConnsPerHost = config.getMaxConnsPerHost();
        this.maxFailoverCount = config.getMaxFailoverCount();
        this.maxTimeoutWhenExhausted = config.getMaxTimeoutWhenExhausted();
        this.pingFrequencySeconds = config.getPingFrequencySeconds();
        this.retryFactory = config.getRetryPolicyFactory();
        this.socketTimeout = config.getSocketTimeout();
        this.errorMonitorFactory = config.getErrorMonitorFactory();
        this.tokenSupplier = config.getTokenSupplier();
        this.hashPartitioner = config.getHashPartitioner();        
        this.isDualWriteEnabled = config.isDualWriteEnabled();
        this.dualWriteClusterName = config.getDualWriteClusterName();
        this.dualWritePercentage = config.getDualWritePercentage();
        this.hashtag = config.getHashtag();
    }
	
	@Override
	public String getName() {
		return name;
	}


	@Override
	public int getMaxConnsPerHost() {
		return maxConnsPerHost;
	}

	@Override
	public int getMaxTimeoutWhenExhausted() {
		return maxTimeoutWhenExhausted;
	}

	@Override
	public int getMaxFailoverCount() {
		return maxFailoverCount;
	}


	@Override
	public int getConnectTimeout() {
		return connectTimeout;
	}

	@Override
	public int getSocketTimeout() {
		return socketTimeout;
	}

	@Override
	public RetryPolicyFactory getRetryPolicyFactory() {
		return retryFactory;
	}

	@Override
	public boolean localZoneAffinity() {
		return localZoneAffinity;
	}

	@Override
	public ErrorMonitorFactory getErrorMonitorFactory() {
		return errorMonitorFactory;
	}

	@Override
	public LoadBalancingStrategy getLoadBalancingStrategy() {
		return lbStrategy;
	}
	
	@Override
	public int getPingFrequencySeconds() {
		return pingFrequencySeconds;
	}

    @Override
    public String getLocalRack() {
        return localRack;
    }

    @Override
    public String getLocalDataCenter() {
        return localDataCenter;
    }

    @Override
    public int getTimingCountersResetFrequencySeconds() {
        return flushTimingsFrequencySeconds;
    }

    @Override
    public String getConfigurationPublisherConfig() {
        return null;
    }

    @Override
    public boolean getFailOnStartupIfNoHosts() {
        return failOnStartupIfNoHosts;
    }

    @Override
    public CompressionStrategy getCompressionStrategy() {
        return compressionStrategy;
    }

    @Override
    public int getValueCompressionThreshold() {
        return valueCompressionThreshold;
    }

    public int getDefaultFailOnStartupIfNoHostsSeconds() {
        return failOnStarupIfNoHostsSeconds;
    }

    @Override
    public boolean isDualWriteEnabled() {
        return isDualWriteEnabled;
    }

    @Override
    public String getDualWriteClusterName() {
        return dualWriteClusterName;
    }

    @Override
    public int getDualWritePercentage() {
        return dualWritePercentage;
    }

	@Override
	public String toString() {
		return "ConnectionPoolConfigurationImpl{" +
				"name=" + name +
				", hostSupplier=" + hostSupplier +
				", tokenSupplier=" + tokenSupplier +
				", hostConnectionPoolFactory=" + hostConnectionPoolFactory +
				", name='" + name + '\'' +
				", maxConnsPerHost=" + maxConnsPerHost +
				", maxTimeoutWhenExhausted=" + maxTimeoutWhenExhausted +
				", maxFailoverCount=" + maxFailoverCount +
				", connectTimeout=" + connectTimeout +
				", socketTimeout=" + socketTimeout +
				", poolShutdownDelay=" + poolShutdownDelay +
				", pingFrequencySeconds=" + pingFrequencySeconds +
				", flushTimingsFrequencySeconds=" + flushTimingsFrequencySeconds +
				", localZoneAffinity=" + localZoneAffinity +
				", lbStrategy=" + lbStrategy +
                                ", hashPartitioner=" + hashPartitioner + 
				", localRack='" + localRack + '\'' +
				", localDataCenter='" + localDataCenter + '\'' +
				", failOnStartupIfNoHosts=" + failOnStartupIfNoHosts +
				", failOnStarupIfNoHostsSeconds=" + failOnStarupIfNoHostsSeconds +
				", compressionStrategy=" + compressionStrategy +
				", valueCompressionThreshold=" + valueCompressionThreshold +
				", isDualWriteEnabled=" + isDualWriteEnabled +
				", dualWriteClusterName='" + dualWriteClusterName + '\'' +
				", dualWritePercentage=" + dualWritePercentage +
				", retryFactory=" + retryFactory +
				", errorMonitorFactory=" + errorMonitorFactory +
				", hashtag=" + hashtag + 
				'}';
	}

	// ALL SETTERS
	public ConnectionPoolConfigurationImpl setMaxConnsPerHost(int maxConnsPerHost) {
		this.maxConnsPerHost = maxConnsPerHost;
		return this;
	}

	public ConnectionPoolConfigurationImpl setMaxTimeoutWhenExhausted(int maxTimeoutWhenExhausted) {
		this.maxTimeoutWhenExhausted = maxTimeoutWhenExhausted;
		return this;
	}

	public ConnectionPoolConfigurationImpl setMaxFailoverCount(int maxFailoverCount) {
		this.maxFailoverCount = maxFailoverCount;
		return this;
	}

	public ConnectionPoolConfigurationImpl setConnectTimeout(int connectTimeout) {
		this.connectTimeout = connectTimeout;
		return this;
	}

	public ConnectionPoolConfigurationImpl setSocketTimeout(int socketTimeout) {
		this.socketTimeout = socketTimeout;
		return this;
	}

	public ConnectionPoolConfigurationImpl setLoadBalancingStrategy(LoadBalancingStrategy strategy) {
		this.lbStrategy = strategy;
		return this;
	}

	public ConnectionPoolConfigurationImpl setRetryPolicyFactory(RetryPolicyFactory factory) {
		this.retryFactory = factory;
		return this;
	}

	public ConnectionPoolConfigurationImpl setPoolShutdownDelay(int shutdownDelaySeconds) {
		poolShutdownDelay = shutdownDelaySeconds;
		return this;
	}
	
	public ConnectionPoolConfigurationImpl setPingFrequencySeconds(int seconds) {
		pingFrequencySeconds = seconds;
		return this;
	}

	public ConnectionPoolConfigurationImpl setLocalZoneAffinity(boolean condition) {
		localZoneAffinity = condition;
		return this;
	}

    public ConnectionPoolConfigurationImpl setFailOnStartupIfNoHosts(boolean condition) {
        this.failOnStartupIfNoHosts = condition;
        return this;
    }

    public ConnectionPoolConfigurationImpl setFailOnStartupIfNoHostsSeconds(int seconds) {
        this.failOnStarupIfNoHostsSeconds = seconds;
        return this;
    }

    public ConnectionPoolConfigurationImpl setCompressionStrategy(CompressionStrategy compStrategy) {
        this.compressionStrategy = compStrategy;
        return this;
    }

	public ConnectionPoolConfigurationImpl setCompressionThreshold(int thresholdInBytes) {
		this.valueCompressionThreshold = thresholdInBytes;
		return this;
	}


	public HostSupplier getHostSupplier() {
		return hostSupplier;
	}

	public ConnectionPoolConfigurationImpl withHostSupplier(HostSupplier hSupplier) {
		hostSupplier = hSupplier;
		return this;
	}

	public TokenMapSupplier getTokenSupplier() {
		return tokenSupplier;
	}
	
	public String getHashtag() {
	    return hashtag;
	}

	public ConnectionPoolConfigurationImpl withTokenSupplier(TokenMapSupplier tSupplier) {
		tokenSupplier = tSupplier;
		return this;
	}
<<<<<<< HEAD
        
        public HashPartitioner getHashPartitioner() {
                return hashPartitioner;
        }
        
        public ConnectionPoolConfigurationImpl withHashPartitioner(HashPartitioner hPartitioner) {
                hashPartitioner = hPartitioner;
                return this;
=======
	
       public ConnectionPoolConfigurationImpl withHashtag(String htag) {
            hashtag = htag;
            return this;
>>>>>>> 5aaa8f33
        }

	public ConnectionPoolConfigurationImpl withErrorMonitorFactory(ErrorMonitorFactory factory) {
		errorMonitorFactory = factory;
		return this;
	}

    public ConnectionPoolConfigurationImpl withHostConnectionPoolFactory(HostConnectionPoolFactory factory) {
        hostConnectionPoolFactory = factory;
        return this;
    }

    public static class ErrorRateMonitorConfigImpl implements ErrorRateMonitorConfig {

		int window = 20; 
		int checkFrequency = 1;
		int suppressWindow = 90; 
		
		private List<ErrorThreshold> thresholds = new ArrayList<ErrorThreshold>();

		public ErrorRateMonitorConfigImpl() {
			this.addThreshold(10, 10, 80);
		}
		
		public ErrorRateMonitorConfigImpl(int w, int f, int s) {
			this.window = w;
			this.checkFrequency = f;
			this.suppressWindow = s;
		}
		
		@Override
		public int getWindowSizeSeconds() {
			return window;
		}

		@Override
		public int getCheckFrequencySeconds() {
			return checkFrequency;
		}

		@Override
		public int getCheckSuppressWindowSeconds() {
			return suppressWindow;
		}

		@Override
		public List<ErrorThreshold> getThresholds() {
			return thresholds;
		}

		public void addThreshold(final int bucketThreshold, final int bucketWindow, final int bucketCoverage) {
			thresholds.add(new ErrorThreshold() {

				@Override
				public int getThresholdPerSecond() {
					return bucketThreshold;
				}

				@Override
				public int getWindowSeconds() {
					return bucketWindow;
				}

				@Override
				public int getWindowCoveragePercentage() {
					return bucketCoverage;
				}
				
			});
		}
	}

    public ConnectionPoolConfigurationImpl setLocalRack(String rack) {
		this.localRack = rack;
		return this;
	}

    public ConnectionPoolConfigurationImpl setLocalDataCenter(String dc) {
        this.localDataCenter = dc;
        return this;
    }

}<|MERGE_RESOLUTION|>--- conflicted
+++ resolved
@@ -53,12 +53,8 @@
     private HostSupplier hostSupplier;
 	private TokenMapSupplier tokenSupplier;
 	private HostConnectionPoolFactory hostConnectionPoolFactory;
-<<<<<<< HEAD
-        private HashPartitioner hashPartitioner;
-=======
+  private HashPartitioner hashPartitioner;
 	private String hashtag;
-
->>>>>>> 5aaa8f33
 	private final String name;
 	private int maxConnsPerHost = DEFAULT_MAX_CONNS_PER_HOST; 
 	private int maxTimeoutWhenExhausted = DEFAULT_MAX_TIMEOUT_WHEN_EXHAUSTED; 
@@ -370,7 +366,6 @@
 		tokenSupplier = tSupplier;
 		return this;
 	}
-<<<<<<< HEAD
         
         public HashPartitioner getHashPartitioner() {
                 return hashPartitioner;
@@ -379,12 +374,11 @@
         public ConnectionPoolConfigurationImpl withHashPartitioner(HashPartitioner hPartitioner) {
                 hashPartitioner = hPartitioner;
                 return this;
-=======
+        }
 	
        public ConnectionPoolConfigurationImpl withHashtag(String htag) {
             hashtag = htag;
             return this;
->>>>>>> 5aaa8f33
         }
 
 	public ConnectionPoolConfigurationImpl withErrorMonitorFactory(ErrorMonitorFactory factory) {
