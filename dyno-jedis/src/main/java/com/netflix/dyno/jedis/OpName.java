--- conflicted
+++ resolved
@@ -19,12 +19,8 @@
 	 APPEND, 
 	 BITCOUNT, BLPOP, BRPOP, 
 	 DECR, DECRBY, DEL, DUMP, 
-<<<<<<< HEAD
-	 ECHO, EXISTS, EXPIRE, EXPIREAT, EVAL, EHSET, EHGET, EHDEL, EHEXISTS, EHGETALL, EHKEYS, EHMGET, EHVALS, EHMSET,
-	 EHSETNX, EHSCAN, EHINCRBY, EHINCRBYFLOAT,
-=======
-	 ECHO, EXISTS, EXPIRE, EXPIREAT, EVAL, EVALSHA,
->>>>>>> 27c39c6d
+	 ECHO, EXISTS, EXPIRE, EXPIREAT, EVAL, EVALSHA, EHSET, EHGET, EHDEL, EHEXISTS, EHGETALL, EHKEYS, EHMGET, EHVALS,
+   EHMSET, EHSETNX, EHSCAN, EHINCRBY, EHINCRBYFLOAT,
 	 GET, GETBIT, GETRANGE, GETSET, 
 	 HDEL, HEXISTS,  HGET, HGETALL, HINCRBY, HINCRBYFLOAT, HKEYS, HLEN, HMGET, HMSET, HSET, HSCAN, HSETNX, HVALS,
 	 HSTRLEN,
@@ -34,21 +30,11 @@
 	 MOVE, MGET, MSET, MSETNX,
 	 PERSIST, PEXPIRE, PEXPIREAT, PSETEX, PTTL, 
 	 RENAME, RENAMENX, RESTORE, RPOP, RPOPLPUSH, RPUSH, RPUSHX, 
-<<<<<<< HEAD
-	 SADD, SCAN, SCARD, SDIFF, SDIFFSTORE, SET, SETBIT, SETEX, SETNX, SETRANGE, SINTER, SINTERSTORE, SISMEMBER,
-	 SMEMBERS, SMOVE, SORT, SPOP, SRANDMEMBER, SREM, SSCAN, STRLEN, SUBSTR, SUNION, SUNIONSTORE,
+	 SADD, SCAN, SCARD, SCRIPT_LOAD, SDIFF, SDIFFSTORE, SET, SETBIT, SETEX, SETNX, SETRANGE, SINTER, SINTERSTORE,
+   SISMEMBER, SMEMBERS, SMOVE, SORT, SPOP, SRANDMEMBER, SREM, SSCAN, STRLEN, SUBSTR, SUNION, SUNIONSTORE,
 	 TTL, TYPE,
 	 UNLINK,
 	 ZADD, ZCARD, ZCOUNT, ZINCRBY, ZLEXCOUNT, ZRANGE, ZRANGEBYLEX, ZRANGEWITHSCORES, ZRANK, ZRANGEBYSCORE,
 	 ZRANGEBYSCOREWITHSCORES, ZREM, ZREMRANGEBYLEX, ZREMRANGEBYRANK, ZREMRANGEBYSCORE, ZREVRANGE, ZREVRANGEBYLEX,
 	 ZREVRANGEBYSCORE, ZREVRANGEBYSCOREWITHSCORES, ZREVRANGEWITHSCORES, ZREVRANK, ZSCAN, ZSCORE
-=======
-	 SADD, SCAN, SCARD, SCRIPT_LOAD, SDIFF, SDIFFSTORE, SET, SETBIT, SETEX, SETNX, SETRANGE, SINTER, SINTERSTORE,
-	 SISMEMBER, SMEMBERS, SMOVE, SORT, SPOP, SRANDMEMBER, SREM, SSCAN, STRLEN, SUBSTR, SUNION, SUNIONSTORE,
-	 TTL, TYPE, 
-	 ZADD, ZCARD, ZCOUNT, ZINCRBY, ZLEXCOUNT, ZRANGE, ZRANGEBYLEX, ZRANGEWITHSCORES, ZRANK, ZRANGEBYSCORE, ZRANGEBYSCOREWITHSCORES,
-	 ZREM, ZREMRANGEBYLEX, ZREMRANGEBYRANK, ZREMRANGEBYSCORE, ZREVRANGE, ZREVRANGEBYLEX, ZREVRANGEBYSCORE, ZREVRANGEBYSCOREWITHSCORES,
-	 ZREVRANGEWITHSCORES, ZREVRANK, ZSCAN, ZSCORE
-	 ;
->>>>>>> 27c39c6d
 }
